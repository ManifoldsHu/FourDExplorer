--- conflicted
+++ resolved
@@ -173,14 +173,6 @@
         if self._table_view is not None:
             self.setKeyFromIndex(self._table_view.currentIndex())
 
-<<<<<<< HEAD
-        # dialog_edit = DialogEditMeta()
-        # TODO 
-            
-
-# class ActionEditMetaString(ActionMetaBase)
-=======
         # dialog_edit = DialogEditMeta()# TODO
->>>>>>> 9c12aaec
            
 
